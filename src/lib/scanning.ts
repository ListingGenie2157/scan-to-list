--- conflicted
+++ resolved
@@ -191,7 +191,7 @@
     
     return existing.id as unknown as number;
   } else {
-<<<<<<< HEAD
+
     // Build a composed title for magazines: Publication - Issue Title - Issue X - Month Year
     let composedTitle: string | null = null;
     if (finalType === 'magazine') {
@@ -204,9 +204,7 @@
     }
 
     const insertData: any = {
-=======
     const insertData: ItemData = {
->>>>>>> df1bede2
       user_id: user.id,
       type: finalType,
       title: finalType === 'magazine' ? (composedTitle ?? (meta.title ?? null)) : (meta.title ?? null),
@@ -275,12 +273,9 @@
   }
 }
 
-<<<<<<< HEAD
 async function maybeGenerateAndSavePrice(itemId: number, meta: NonNullable<LookupMeta>, inventoryItemId?: string) {
 async function syncToInventoryItems(itemId: number, itemData: any, userId: string) {
-=======
 async function syncToInventoryItems(itemId: number, itemData: ItemData, userId: string) {
->>>>>>> df1bede2
   try {
     // Sync to inventory_items table for dual table management
     const inventoryData = {
