--- conflicted
+++ resolved
@@ -9,20 +9,13 @@
 import { UploadModal } from "./UploadModal";
 import { InventoryGrid, type InventoryGridRef } from "./InventoryGrid";
 import { BundleSuggestionsModal } from "./BundleSuggestionsModal";
-<<<<<<< HEAD
 import { EbayAuthModal } from "./EbayAuthModal";
-
-export const Dashboard = () => {
-  const { user, signOut } = useAuth();
-=======
 import { ConnectEbayButton } from "./ConnectEbayButton";
-import { useToast } from "@/hooks/use-toast";
 import { Navigate } from "react-router-dom";
 import { Loader2 } from "lucide-react";
 
 export const Dashboard = () => {
   const { user, signOut, loading } = useAuth();
->>>>>>> 9ba04203
   const { toast } = useToast();
   const [showUploadModal, setShowUploadModal] = useState(false);
   const [autoOpenScanner, setAutoOpenScanner] = useState(false);
@@ -435,7 +428,6 @@
                     <Package className="w-6 h-6 mb-2" />
                     Create Listings
                   </Button>
-<<<<<<< HEAD
                   <Button 
                     variant="outline" 
                     size="lg" 
@@ -445,10 +437,8 @@
                     <Package className="w-6 h-6 mb-2" />
                     Connect eBay
                   </Button>
-=======
                   {/* eBay Connect */}
                   <ConnectEbayButton />
->>>>>>> 9ba04203
                 </div>
               </CardContent>
             </Card>
