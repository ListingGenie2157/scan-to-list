import { useState } from 'react';
import { Dialog, DialogContent, DialogHeader, DialogTitle } from '@/components/ui/dialog';
import { Button } from '@/components/ui/button';
import { Input } from '@/components/ui/input';
import { Label } from '@/components/ui/label';
import { Select, SelectContent, SelectItem, SelectTrigger, SelectValue } from '@/components/ui/select';
import { useToast } from '@/hooks/use-toast';
import type { LookupMeta } from '@/lib/scanning';

interface MagazineIssueModalProps {
  open: boolean;
  onOpenChange: (open: boolean) => void;
  meta: NonNullable<LookupMeta>;
  onConfirm: (enhancedMeta: NonNullable<LookupMeta>) => void;
}

export function MagazineIssueModal({ open, onOpenChange, meta, onConfirm }: MagazineIssueModalProps) {
  const [publicationName, setPublicationName] = useState(meta.title || '');
  const [issueTitle, setIssueTitle] = useState('');
<<<<<<< HEAD
  const [issueNumber, setIssueNumber] = useState(meta.inferred_issue || '');
  const [coverMonth, setCoverMonth] = useState(meta.inferred_month || '');
  const [coverYear, setCoverYear] = useState(meta.inferred_year || new Date().getFullYear().toString());
=======
  const [issueNumber, setIssueNumber] = useState((meta as any).inferred_issue || '');
  const [coverMonth, setCoverMonth] = useState((meta as any).inferred_month || '');
  const [coverYear, setCoverYear] = useState((meta as any).inferred_year || new Date().getFullYear().toString());
>>>>>>> 70beeda2
  const [specialIssue, setSpecialIssue] = useState('');
  const [isLoading, setIsLoading] = useState(false);
  const { toast } = useToast();

  const months = [
    'January', 'February', 'March', 'April', 'May', 'June',
    'July', 'August', 'September', 'October', 'November', 'December'
  ];

  const handleConfirm = async () => {
    if (!publicationName.trim()) {
      toast({ title: 'Missing Information', description: 'Publication name is required', variant: 'destructive' });
      return;
    }

    setIsLoading(true);
    try {
      // Enhance the metadata with user-provided details
      const issueBits = [
        issueNumber ? `Issue ${issueNumber}` : null,
        specialIssue ? specialIssue : null,
      ].filter(Boolean).join(' • ');
      const dateBit = coverMonth && coverYear ? `${coverMonth} ${coverYear}` : (coverYear ? coverYear : '');
      const enhancedTitle = [publicationName, issueTitle, issueNumber ? `Issue ${issueNumber}` : null, dateBit].filter(Boolean).join(' - ');

      const enhancedMeta: NonNullable<LookupMeta> = {
        ...meta,
        title: publicationName,
        issue_title: issueTitle || null,
        year: coverYear,
        type: 'magazine',
        // Keep the addon and barcode; preserve suggested price if provided from backend
<<<<<<< HEAD
        suggested_price: meta.suggested_price ?? null,
        // Explicit magazine fields for persistence
        issue_number: issueNumber || meta.inferred_issue || null,
=======
        suggested_price: (meta as any).suggested_price ?? null,
        // Explicit magazine fields for persistence
        issue_number: issueNumber || (meta as any).inferred_issue || null,
>>>>>>> 70beeda2
        issue_date: dateBit || null,
      };

      onConfirm(enhancedMeta);
      onOpenChange(false);
    } catch (error) {
      console.error('Error saving magazine information:', error);
      toast({ title: 'Error', description: 'Failed to save magazine information', variant: 'destructive' });
    } finally {
      setIsLoading(false);
    }
  };

  return (
    <Dialog open={open} onOpenChange={onOpenChange}>
      <DialogContent className="sm:max-w-[425px]">
        <DialogHeader>
          <DialogTitle>Magazine Issue Details</DialogTitle>
        </DialogHeader>
        
        <div className="space-y-4">
          <div className="text-sm text-muted-foreground">
            Barcode: {(meta as any).barcode}
            {(meta as any).barcode_addon && ` (Add-on: ${(meta as any).barcode_addon})`}
          </div>
          
          <div className="space-y-2">
            <Label htmlFor="publication-name">Publication Name *</Label>
            <Input
              id="publication-name"
              value={publicationName}
              onChange={(e) => setPublicationName(e.target.value)}
              placeholder="e.g., Time Magazine, National Geographic"
            />
          </div>

          <div className="space-y-2">
            <Label htmlFor="issue-title">Issue Title (optional)</Label>
            <Input
              id="issue-title"
              value={issueTitle}
              onChange={(e) => setIssueTitle(e.target.value)}
              placeholder="e.g., The World of AI"
            />
          </div>

          <div className="space-y-2">
            <Label htmlFor="issue-number">Issue Number</Label>
            <Input
              id="issue-number"
              value={issueNumber}
              onChange={(e) => setIssueNumber(e.target.value)}
              placeholder="e.g., 123 or Vol 45 No 3"
            />
          </div>

          <div className="space-y-2">
            <Label htmlFor="special-issue">Special Issue (optional)</Label>
            <Input
              id="special-issue"
              value={specialIssue}
              onChange={(e) => setSpecialIssue(e.target.value)}
              placeholder="e.g., Holiday Edition, Collector's Issue"
            />
          </div>

          <div className="grid grid-cols-2 gap-2">
            <div className="space-y-2">
              <Label htmlFor="cover-month">Cover Month</Label>
              <Select value={coverMonth} onValueChange={setCoverMonth}>
                <SelectTrigger>
                  <SelectValue placeholder="Select month" />
                </SelectTrigger>
                <SelectContent>
                  {months.map((month) => (
                    <SelectItem key={month} value={month}>
                      {month}
                    </SelectItem>
                  ))}
                </SelectContent>
              </Select>
            </div>

            <div className="space-y-2">
              <Label htmlFor="cover-year">Cover Year</Label>
              <Input
                id="cover-year"
                value={coverYear}
                onChange={(e) => setCoverYear(e.target.value)}
                placeholder="2024"
                type="number"
                min="1800"
                max={new Date().getFullYear() + 1}
              />
            </div>
          </div>

          <div className="flex justify-end space-x-2">
            <Button variant="outline" onClick={() => onOpenChange(false)}>
              Cancel
            </Button>
            <Button onClick={handleConfirm} disabled={isLoading}>
              {isLoading ? 'Saving...' : 'Confirm'}
            </Button>
          </div>
        </div>
      </DialogContent>
    </Dialog>
  );
}<|MERGE_RESOLUTION|>--- conflicted
+++ resolved
@@ -17,15 +17,12 @@
 export function MagazineIssueModal({ open, onOpenChange, meta, onConfirm }: MagazineIssueModalProps) {
   const [publicationName, setPublicationName] = useState(meta.title || '');
   const [issueTitle, setIssueTitle] = useState('');
-<<<<<<< HEAD
   const [issueNumber, setIssueNumber] = useState(meta.inferred_issue || '');
   const [coverMonth, setCoverMonth] = useState(meta.inferred_month || '');
   const [coverYear, setCoverYear] = useState(meta.inferred_year || new Date().getFullYear().toString());
-=======
   const [issueNumber, setIssueNumber] = useState((meta as any).inferred_issue || '');
   const [coverMonth, setCoverMonth] = useState((meta as any).inferred_month || '');
   const [coverYear, setCoverYear] = useState((meta as any).inferred_year || new Date().getFullYear().toString());
->>>>>>> 70beeda2
   const [specialIssue, setSpecialIssue] = useState('');
   const [isLoading, setIsLoading] = useState(false);
   const { toast } = useToast();
@@ -58,15 +55,12 @@
         year: coverYear,
         type: 'magazine',
         // Keep the addon and barcode; preserve suggested price if provided from backend
-<<<<<<< HEAD
         suggested_price: meta.suggested_price ?? null,
         // Explicit magazine fields for persistence
         issue_number: issueNumber || meta.inferred_issue || null,
-=======
         suggested_price: (meta as any).suggested_price ?? null,
         // Explicit magazine fields for persistence
-        issue_number: issueNumber || (meta as any).inferred_issue || null,
->>>>>>> 70beeda2
+        issue_number: issueNumber || (meta as any).inferred_issue || null,main
         issue_date: dateBit || null,
       };
 
