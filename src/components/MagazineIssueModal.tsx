--- conflicted
+++ resolved
@@ -20,12 +20,9 @@
   const [issueNumber, setIssueNumber] = useState(meta.inferred_issue || '');
   const [coverMonth, setCoverMonth] = useState(meta.inferred_month || '');
   const [coverYear, setCoverYear] = useState(meta.inferred_year || new Date().getFullYear().toString());
-<<<<<<< HEAD
   const [issueNumber, setIssueNumber] = useState((meta as any).inferred_issue || '');
   const [coverMonth, setCoverMonth] = useState((meta as any).inferred_month || '');
   const [coverYear, setCoverYear] = useState((meta as any).inferred_year || new Date().getFullYear().toString());
-=======
->>>>>>> df1bede2
   const [specialIssue, setSpecialIssue] = useState('');
   const [isLoading, setIsLoading] = useState(false);
   const { toast } = useToast();
@@ -59,16 +56,14 @@
         type: 'magazine',
         // Keep the addon and barcode; preserve suggested price if provided from backend
         suggested_price: meta.suggested_price ?? null,
-<<<<<<< HEAD
+
         // Explicit magazine fields for persistence
         issue_number: issueNumber || meta.inferred_issue || null,
         suggested_price: (meta as any).suggested_price ?? null,
         // Explicit magazine fields for persistence
         issue_number: issueNumber || (meta as any).inferred_issue || null,main
-=======
         // Explicit magazine fields for persistence
-        issue_number: issueNumber || meta.inferred_issue || null,
->>>>>>> df1bede2
+        issue_number: issueNumber || meta.inferred_issue || null,>>>>>>> main
         issue_date: dateBit || null,
       };
 
