--- conflicted
+++ resolved
@@ -2,7 +2,6 @@
 # working directory name when running `supabase init`.
 project_id = "ai-in-edge-functions"
 
-<<<<<<< HEAD
 [api]
 enabled = true
 # Port to use for the API URL.
@@ -51,7 +50,6 @@
 # Experimental features may be deprecated any time
 [experimental.webhooks]
 enabled = true
-=======
 [functions.process-book-cover]
 verify_jwt = false
 
@@ -65,5 +63,4 @@
 verify_jwt = false
 
 [functions.ebay-pricing]
-verify_jwt = true
->>>>>>> 9ba04203
+verify_jwt = true