--- conflicted
+++ resolved
@@ -238,11 +238,7 @@
       })
       .eq("photo_id", photoId)
       .select()
-<<<<<<< HEAD
-      .maybeSingle();
-=======
       .maybeSingle(); // don't 406 when no row
->>>>>>> b6857a4d
 
     if (dbErr) {
       // Still return 200 with a descriptive payload so the client doesn't just see "non-2xx"
